--- conflicted
+++ resolved
@@ -285,8 +285,6 @@
   }
 };
 
-<<<<<<< HEAD
-=======
 export const eliminarCliente = async (req: Request, res: Response) => {
   try {
     const { id } = req.params;
@@ -335,7 +333,6 @@
   }
 };
 
->>>>>>> ebf6685b
 export const obtenerEstadisticasCliente = async (req: Request, res: Response) => {
   try {
     const { id } = req.params;
