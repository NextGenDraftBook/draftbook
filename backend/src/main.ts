--- conflicted
+++ resolved
@@ -2,10 +2,7 @@
 import cors from 'cors';
 import dotenv from 'dotenv';
 import authRoutes from './routes/auth.route';
-<<<<<<< HEAD
-=======
 import reportesRoutes from './routes/reportes.route';
->>>>>>> 9247142b
 
 // Cargar variables de entorno
 dotenv.config();
@@ -22,10 +19,7 @@
 
 // Rutas
 app.use('/api/auth', authRoutes);
-<<<<<<< HEAD
-=======
 app.use('/api/reportes', reportesRoutes);
->>>>>>> 9247142b
 
 // Ruta de prueba
 app.get('/api/health', (req, res) => {
