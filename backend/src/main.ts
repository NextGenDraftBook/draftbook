--- conflicted
+++ resolved
@@ -2,11 +2,7 @@
 import cors from 'cors';
 import dotenv from 'dotenv';
 import authRoutes from './routes/auth.route';
-<<<<<<< HEAD
 import reportesRoutes from './routes/reportes.route';
-
-=======
->>>>>>> ccaaeb8b
 
 // Cargar variables de entorno
 dotenv.config();
@@ -23,10 +19,7 @@
 
 // Rutas
 app.use('/api/auth', authRoutes);
-<<<<<<< HEAD
 app.use('/api/reportes', reportesRoutes);
-=======
->>>>>>> ccaaeb8b
 
 // Ruta de prueba
 app.get('/api/health', (req, res) => {
