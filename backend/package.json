--- conflicted
+++ resolved
@@ -5,18 +5,14 @@
   "main": "index.js",
   "scripts": {
     "test": "echo \"Error: no test specified\" && exit 1",
-    "dev": "tsx watch src/main.ts",
-    "start": "node dist/main.ts",
+    "dev": "nodemon src/main.ts",
+    "start": "ts-node src/main.ts",
     "build": "tsc",
     "start:prod": "node dist/main.js",
     "db:generate": "prisma generate",
     "db:push": "prisma db push",
     "db:migrate": "prisma migrate dev",
-<<<<<<< HEAD
-    "db:seed": "tsx prisma/seed.ts",
-=======
     "db:seed": "ts-node prisma/seed.ts",
->>>>>>> 9247142b
     "db:studio": "prisma studio",
     "db:reset": "prisma migrate reset"
   },
