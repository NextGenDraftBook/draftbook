// Configuración base de la API
<<<<<<< HEAD
const API_BASE_URL = process.env.REACT_APP_API_BASE_URL || 'http://localhost:3001/api';

=======
const API_BASE_URL = import.meta.env.VITE_API_BASE_URL || 'http://localhost:3001/api';
>>>>>>> d6db7fe6

// Cliente HTTP básico
class ApiClient {
  private baseURL: string;

  constructor(baseURL: string) {
    this.baseURL = baseURL;
  }

  private async request<T>(endpoint: string, options: RequestInit = {}): Promise<T> {
    const url = `${this.baseURL}${endpoint}`;
    const token = localStorage.getItem('token');

    const config: RequestInit = {
      headers: {
        'Content-Type': 'application/json',
        ...(token && { Authorization: `Bearer ${token}` }),
        ...options.headers,
      },
      ...options,
    };

    try {
      const response = await fetch(url, config);
      
      if (!response.ok) {
        const errorData = await response.json().catch(() => ({ error: 'Error desconocido' }));
        throw new Error(errorData.error || `HTTP error! status: ${response.status}`);
      }

      return await response.json();
    } catch (error) {
      console.error('API Error:', error);
      throw error;
    }
  }

  async get<T>(endpoint: string): Promise<T> {
    return this.request<T>(endpoint, { method: 'GET' });
  }

  async post<T>(endpoint: string, data?: any): Promise<T> {
    return this.request<T>(endpoint, {
      method: 'POST',
      body: data ? JSON.stringify(data) : undefined,
    });
  }

  async put<T>(endpoint: string, data?: any): Promise<T> {
    return this.request<T>(endpoint, {
      method: 'PUT',
      body: data ? JSON.stringify(data) : undefined,
    });
  }

  async delete<T>(endpoint: string): Promise<T> {
    return this.request<T>(endpoint, { method: 'DELETE' });
  }
}

// Instancia del cliente API
export const api = new ApiClient(API_BASE_URL);

// Servicios de autenticación
export const authService = {
  login: async (email: string, password: string) => {
    return api.post<{
      success: boolean;
      message: string;
      token: string;
      user: { id: string; email: string; role?: string };
    }>('/auth/login', { email, password });
  },

  logout: async (): Promise<{ success: boolean; message: string }> => {
    return api.post<{ success: boolean; message: string }>('/auth/logout');
  },

  getProfile: async () => {
    return api.get<{
      success: boolean;
      user: { id: string; email: string; role?: string };
    }>('/auth/profile');
  },
};

// Servicios generales
export const generalService = {
  healthCheck: async () => {
    return api.get<{ status: string; message: string }>('/health');
  },
};

// Exportar por defecto
export default api;<|MERGE_RESOLUTION|>--- conflicted
+++ resolved
@@ -1,10 +1,5 @@
 // Configuración base de la API
-<<<<<<< HEAD
-const API_BASE_URL = process.env.REACT_APP_API_BASE_URL || 'http://localhost:3001/api';
-
-=======
 const API_BASE_URL = import.meta.env.VITE_API_BASE_URL || 'http://localhost:3001/api';
->>>>>>> d6db7fe6
 
 // Cliente HTTP básico
 class ApiClient {
